.DS_Store
*.log
*.aux
*.o
*~
CCPE.pdf
Docs-Sphinx/build/**
CMakeFiles/
CMakeCache.txt

# Exclude folders
build*/
./build
build
<<<<<<< HEAD
.vscode
.vscode/*
=======
.vscode
>>>>>>> 2fb5eb4b
<|MERGE_RESOLUTION|>--- conflicted
+++ resolved
@@ -12,9 +12,4 @@
 build*/
 ./build
 build
-<<<<<<< HEAD
-.vscode
-.vscode/*
-=======
-.vscode
->>>>>>> 2fb5eb4b
+.vscode