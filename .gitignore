--- conflicted
+++ resolved
@@ -12,9 +12,4 @@
 build*/
 ./build
 build
-<<<<<<< HEAD
-.vscode
-.vscode/*
-=======
-.vscode
->>>>>>> 41dbcf8c
+.vscode