/* -*- Mode: C++; tab-width: 8; indent-tabs-mode: nil; c-basic-offset: 2 -*- */
#pragma once

//#include <El.hpp>
#include <elemental.hpp>

#include "algorithm/chase.h"
#include "omp.h"

using namespace chase;
namespace El = elem;

template <class T>
class ElementalChase : public Chase<T> {
 public:
  ElementalChase(ChaseConfig<T>& config, El::DistMatrix<T>& H)
      : N_(config.getN()),
        nev_(config.getNev()),
        nex_(config.getNex()),
        locked_(0),
        config_(config),
        H_(H),
        V_(N_, nev_ + nex_, H_.Grid()),
        W_(N_, nev_ + nex_, H_.Grid()),
        // ritzv_(H_.Grid()),
        ritzv_(nev_ + nex_),
        approxV_(&V_),
        workspace_(&W_) {
    El::MakeGaussian(V_);
    El::MakeGaussian(W_);
  };

  void Shift(T c, bool isunshift = false) override {
    // El::ShiftDiagonal(H_, c);
    El::UpdateDiagonal(H_, c);
  }

  void ThreeTerms(CHASE_INT block, T alpha, T beta, CHASE_INT offset) override {
    // auto approxV = El::LockedView(*approxV_, El::IR(0, N_),
    // GetActive(offset));
    // auto workspace = El::View(*workspace_, El::IR(0, N_), GetActive(offset));
    auto approxV = El::LockedView(*approxV_, 0, locked_ + offset, N_,
                                  nex_ + nev_ - locked_ - offset);
    auto workspace = El::View(*workspace_, 0, locked_ + offset, N_,
                              nex_ + nev_ - locked_ - offset);

    El::Hemm(El::LEFT, El::LOWER,  //
             alpha,                //
             H_,                   //
             approxV,              //
             beta,                 //
             workspace             //
             );                    //

    std::swap(approxV_, workspace_);
  }

  void QR(CHASE_INT fixednev) override {
    auto locked_vectors = El::LockedView(*approxV_, 0, 0, N_, locked_);
    auto saved_locked_vectors = El::LockedView(*workspace_, 0, 0, N_, locked_);

    // auto locked_vectors =
    //     El::View(*approxV_, El::IR(0, N_), El::IR(0, locked_));
    // auto saved_locked_vectors =
    //     El::View(*workspace_, El::IR(0, N_), El::IR(0, locked_));

    saved_locked_vectors = locked_vectors;

    // El::qr::ExplicitUnitary(*approxV_);
    El::qr::Explicit(*approxV_);

    locked_vectors = saved_locked_vectors;
  }

  void RR(Base<T>* ritzv, CHASE_INT block) override {
    //*
    El::Grid const& grid = H_.Grid();
    El::DistMatrix<T> H_reduced{grid};
    El::DistMatrix<T> V_reduced{grid};
    El::DistMatrix<Base<T>, El::VR, El::STAR> ritzv_tmp{block, 1, grid};

    auto approxV =
        El::LockedView(*approxV_, 0, locked_, N_, nex_ + nev_ - locked_);
    auto workspace =
        El::View(*workspace_, 0, locked_, N_, nex_ + nev_ - locked_);

    H_reduced.AlignWith(approxV);
    H_reduced.Resize(block, block);

    El::Hemm(El::LEFT, El::LOWER,  //
             T(1.0),               //
             H_,                   //
             approxV,              //
             T(0.0),               //
             workspace             //
             );

    El::Gemm(El::ADJOINT, El::NORMAL,  //
             T(1.0),                   //
             approxV,                  //
             workspace,                //
             T(0.0),                   //
             H_reduced                 //
             );                        //

    El::HermitianEig(El::LOWER, H_reduced, ritzv_tmp, V_reduced, El::ASCENDING);

    for (std::size_t i = 0; i < ritzv_tmp.Height(); ++i)
      ritzv[i] = ritzv_tmp.Get(i, 0);

    // Back transformation.
    H_reduced.AlignWith(approxV);
    H_reduced = V_reduced;

    El::Gemm(El::NORMAL, El::NORMAL,  //
             T(1.0),                  //
             approxV,                 //
             H_reduced,               //
             T(0.0),                  //
             workspace                //
             );

    std::swap(approxV_, workspace_);

    /*/
    // version w/o locking
    block = nev_ + nex_;
    El::Grid const& grid = H_.Grid();
    El::DistMatrix<T> H_reduced{block, block, grid};
    El::DistMatrix<T> V_reduced{block, block, grid};
    El::DistMatrix<Base<T>, El::VR, El::STAR> ritzv_tmp{block, 1, grid};

    auto approxV = El::View(*approxV_, 0, 0, N_, nev_ + nex_);
    auto workspace = El::View(*workspace_, 0, 0, N_, nev_ + nex_);

    El::Hemm(El::LEFT, El::LOWER,  //
             T(1.0),               //
             H_,                   //
             approxV,              //
             T(0.0),               //
             workspace             //
             );

    El::Gemm(El::ADJOINT, El::NORMAL,  //
             T(1.0),                   //
             approxV,                  //
             workspace,                //
             T(0.0),                   //
             H_reduced                 //
             );                        //

    El::HermitianEig<T>(El::LOWER, H_reduced, ritzv_tmp, V_reduced,
                        El::ASCENDING);
    for (std::size_t i = locked_; i < ritzv_tmp.Height(); ++i)
      ritzv[i - locked_] = ritzv_tmp.Get(i, 0);

    El::Gemm(El::NORMAL, El::NORMAL, T(1.0), approxV, V_reduced, T(0.0),
             workspace);
    // std::swap(approxV_, workspace_);
    El::Copy(workspace, approxV);
    //*/
  }

  void Resd(Base<T>* ritzv, Base<T>* resid, CHASE_INT fixednev) override {
    //*
    // auto approxV = El::LockedView(*approxV_, El::IR(0, N_), GetActive());
    // auto workspace = El::View(*workspace_, El::IR(0, N_), GetActive());
    // auto approxV = El::LockedView(*approxV_, 0, locked_, N_,
    // nev_+nex_-locked_);
    // auto workspace = El::View(*workspace_, 0, locked_, N_,
    // nev_+nex_-locked_);
    // auto ritzv_reduced = El::View(ritzv_, El::IR(0,1), GetActive());

    auto approxV =
        El::LockedView(*approxV_, 0, locked_, N_, nex_ + nev_ - locked_);
    auto workspace =
        El::View(*workspace_, 0, locked_, N_, nex_ + nev_ - locked_);

    El::DistMatrix<Base<T>, El::STAR, El::STAR> ritzv_reduced{
        nev_ + nex_ - locked_, 1, H_.Grid()};

    for (std::size_t i = 0; i < nev_ + nex_ - locked_; ++i)
      ritzv_reduced.Set(i, 0, ritzv[i]);

    El::Copy(approxV, workspace);
    El::DiagonalScale(El::RIGHT, El::NORMAL, ritzv_reduced, workspace);
    El::Hemm(El::LEFT, El::LOWER, T(1.0), H_, approxV, T(-1.0), workspace);

    // El::Hemm(El::LEFT, El::LOWER, T(1.0), H_, approxV, T(0.0), workspace);

    Base<T> norm_2;
    for (std::size_t i = 0; i < workspace.Width(); ++i) {
      // auto wi = El::View(workspace, El::IR(0, N_), El::IR(i, i + 1));
      auto wi = El::View(workspace, 0, i, N_, 1);
      // auto vi = El::View(approxV, El::IR(0, N_), El::IR(i, i + 1));

      // El::Axpy(-ritzv[i], vi, wi);

      // || H x - lambda x || / ( max( ||H||, |lambda| ) )
      // norm_2 <- || H x - lambda x ||
      norm_2 = El::Nrm2(wi);
      resid[i] = norm_2;
    }

    /*/

    El::DistMatrix<Base<T>, El::STAR, El::STAR> el_ritzv{nev_ + nex_, 1,
                                                         H_.Grid()};
    for (std::size_t i = 0; i < nev_ + nex_; ++i) el_ritzv.Set(i, 0, ritzv_[i]);

    // Version without locking
    El::Copy(*approxV_, *workspace_);
    El::DiagonalScale(El::RIGHT, El::NORMAL, el_ritzv, *workspace_);
    El::Hemm(El::LEFT, El::LOWER, T(1.0), H_, *approxV_, T(-1.0), *workspace_);

    for (std::size_t i = locked_; i < workspace_->Width(); ++i) {
      auto wi = El::View(*workspace_, 0, i, N_, 1);

      // || H x - lambda x || / ( max( ||H||, |lambda| ) )
      // norm_2 <- || H x - lambda x ||
      Base<T> norm_2 = El::Nrm2(wi);

      resid[i - locked_] = norm_2 / (std::max(this->GetNorm(), 1.0));
    }
    //*/
  }

  void Swap(CHASE_INT i, CHASE_INT j) override {
    El::ColSwap(*approxV_, i, j);
    El::ColSwap(*workspace_, i, j);
  }

  void Lanczos(CHASE_INT m, Base<T>* upperb) override {
    T alpha;
    T beta = 0;

    El::DistMatrix<Base<T>> d{m, 1, H_.Grid()};
    El::DistMatrix<Base<T>> e{m, 1, H_.Grid()};

    El::DistMatrix<T> v1{N_, 1, H_.Grid()};
    El::DistMatrix<T> v0{N_, 1, H_.Grid()};
    El::DistMatrix<T> w{N_, 1, H_.Grid()};

    Zeros(v0, N_, 1);
    Zeros(w, N_, 1);
    El::MakeGaussian(v1);
    El::Scale(1 / El::Nrm2(v1), v1);

    for (std::size_t k = 0; k < m; ++k) {
      El::Hemm(El::LEFT, El::LOWER,  //
               T(1.0),               //
               H_,                   //
               v1,                   //
               T(0.0),               //
               w                     //
               );                    //

      alpha = El::Dot(v1, w);

      El::Axpy(-alpha, v1, w);

      d.Set(k, 0, std::real(alpha));
      if (k == m - 1) break;

      El::Axpy(-beta, v0, w);
      beta = El::Nrm2(w);

      El::Scale(1.0 / beta, w);
      e.Set(k, 0, std::real(beta));

      std::swap(v1, v0);
      std::swap(v1, w);
    }

    El::DistMatrix<Base<T>, El::STAR, El::STAR> lambda{m, 1, H_.Grid()};
    El::DistMatrix<Base<T>, El::STAR, El::STAR> ElRitzV{m, m, H_.Grid()};

    El::HermitianTridiagEig(d, e, lambda, ElRitzV, El::ASCENDING);

    *upperb =
        std::max(std::abs(lambda.Get(0, 0)), std::abs(lambda.Get(m - 1, 0))) +
        std::abs(std::real(beta));
  };

  void Lanczos(CHASE_INT m, CHASE_INT idx, Base<T>* upperb, Base<T>* ritzv,
               Base<T>* Tau, Base<T>* ritzV) override {
    T alpha;
    T beta = 0;

    El::DistMatrix<Base<T>, El::STAR, El::STAR> d{m, 1, H_.Grid()};
    El::DistMatrix<Base<T>, El::STAR, El::STAR> e{m, 1, H_.Grid()};

    El::DistMatrix<T> v1{N_, 1, H_.Grid()};
    El::DistMatrix<T> v0{N_, 1, H_.Grid()};
    El::DistMatrix<T> w{N_, 1, H_.Grid()};

    Zeros(v0, N_, 1);
    Zeros(w, N_, 1);
    El::MakeGaussian(v1);
    El::Scale(1 / El::Nrm2(v1), v1);

    for (std::size_t k = 0; k < m; ++k) {
      // save vector LanczosDos
      // auto ww = El::View(*workspace_, El::IR(0, N_), El::IR(k, k + 1));
      auto ww = El::View(*workspace_, 0, k, N_, 1);
      ww = v1;
      //      El::Copy(v1, ww);

      El::Hemm(El::LEFT, El::LOWER,  //
               T(1.0),               //
               H_,                   //
               v1,                   //
               T(0.0),               //
               w                     //
               );                    //

      alpha = El::Dot(v1, w);

      El::Axpy(-alpha, v1, w);

      d.Set(k, 0, std::real(alpha));
      if (k == m - 1) break;

      El::Axpy(-beta, v0, w);
      beta = El::Nrm2(w);

      El::Scale(1.0 / beta, w);
      e.Set(k, 0, std::real(beta));

      std::swap(v1, v0);
      std::swap(v1, w);
    }

    El::DistMatrix<Base<T>, El::STAR, El::STAR> lambda{m, 1, H_.Grid()};
    El::DistMatrix<Base<T>, El::STAR, El::STAR> ElRitzV{m, m, H_.Grid()};

    El::HermitianTridiagEig(d, e, lambda, ElRitzV, El::ASCENDING);

    for (std::size_t k = 0; k < m; ++k) {
      ritzv[k] = lambda.Get(k, 0);
    }

    *upperb = std::max(std::abs(ritzv[0]), std::abs(ritzv[m - 1])) +
              std::abs(std::real(beta));

    for (std::size_t k = 1; k < m; ++k) {
      Tau[k] = std::abs(ElRitzV.Get(0, k)) * std::abs(ElRitzV.Get(0, k));
      // std::cout << Tau[k] << "\n";
    }
  }

  void Lock(CHASE_INT new_converged) override {
    // auto workspace_new = El::View(*workspace_, El::IR(0, N_),
    //                               El::IR(locked_, locked_ + new_converged));
    // workspace_new = El::View(*approxV_, El::IR(0, N_),
    //                          El::IR(locked_, locked_ + new_converged));

    auto workspace_new = El::View(*workspace_, 0, locked_, N_, new_converged);
    workspace_new = El::View(*approxV_, 0, locked_, N_, new_converged);

    locked_ += new_converged;
  }

  void LanczosDos(CHASE_INT idx, CHASE_INT m, T* ritzVc) override {
    // we saved the lanczos vectors in workspace
    // auto lanczos_vectors = El::View(*workspace_, El::IR(0, N_), El::IR(0,
    // m));
    // auto dos_vectors = El::View(*approxV_, El::IR(0, N_), El::IR(0, idx));

    auto lanczos_vectors = El::View(*workspace_, 0, 0, N_, m);
    auto dos_vectors = El::View(*approxV_, 0, 0, N_, idx);

    El::DistMatrix<T> ritz_vectors{m, idx, H_.Grid()};
    for (std::size_t i = 0; i < m; ++i)
      for (std::size_t j = 0; j < idx; ++j)
        ritz_vectors.Set(i, j, ritzVc[j * m + i]);

    El::Gemm(El::NORMAL, El::NORMAL,         //
             T(0.0),                         //
             lanczos_vectors, ritz_vectors,  //
             T(1.0),                         //
             dos_vectors                     //
             );                              //
  }

  Base<T> GetNorm() override {
<<<<<<< HEAD
    std::cerr << "not implemented\n";
=======
    std::err << "not implemented\n";
>>>>>>> 4880544a
    return 0.0;
  };

  std::size_t GetN() override { return H_.Width(); }

  CHASE_INT GetNev() override { return nev_; }
  CHASE_INT GetNex() override { return nex_; }

  Base<T>* GetRitzv() override { return ritzv_.data(); }

  ChaseConfig<T>& GetConfig() { return config_; }

  void Solve() {
    locked_ = 0;
    ChasePerfData p =
        Algorithm<T>::solve(this, N_, this->GetRitzv(), nev_, nex_);
    if (H_.Grid().Rank() == 0) p.print();
  }

  void GetOff(CHASE_INT* xoff, CHASE_INT* yoff, CHASE_INT* xlen,
              CHASE_INT* ylen) {
    Output("not implemented\n");
  }

#ifdef OUTPUT
  void Output(std::string str) override {
    MPI_Barrier(MPI_COMM_WORLD);

    if (H_.Grid().Rank() == 0) std::cout << str;
  }
#else
  void Output(std::string str) {
    MPI_Barrier(MPI_COMM_WORLD);

    if (H_.Grid().Rank() == 0) std::cout << str;
  }
#endif

  El::DistMatrix<T>& GetV() { return *approxV_; }
  // El::DistMatrix<Base<T>, El::VR, El::STAR>& GetRitzvEl() { return ritzv_; }

 private:
  std::size_t const N_;
  std::size_t const nev_;
  std::size_t const nex_;
  std::size_t locked_;

  ChaseConfig<T>& config_;

  El::DistMatrix<T>& H_;
  El::DistMatrix<T> V_;
  El::DistMatrix<T> W_;

  //  El::DistMatrix<Base<T>, El::VR, El::STAR> ritzv_;
  std::vector<Base<T>> ritzv_;

  El::DistMatrix<T>* approxV_;
  El::DistMatrix<T>* workspace_;
};<|MERGE_RESOLUTION|>--- conflicted
+++ resolved
@@ -24,6 +24,7 @@
         W_(N_, nev_ + nex_, H_.Grid()),
         // ritzv_(H_.Grid()),
         ritzv_(nev_ + nex_),
+        resid_(nev_ + nex_),
         approxV_(&V_),
         workspace_(&W_) {
     El::MakeGaussian(V_);
@@ -334,6 +335,9 @@
     El::DistMatrix<Base<T>, El::STAR, El::STAR> lambda{m, 1, H_.Grid()};
     El::DistMatrix<Base<T>, El::STAR, El::STAR> ElRitzV{m, m, H_.Grid()};
 
+    El::Display(e, "e");
+    El::Display(d, "d");
+
     El::HermitianTridiagEig(d, e, lambda, ElRitzV, El::ASCENDING);
 
     for (std::size_t k = 0; k < m; ++k) {
@@ -347,6 +351,8 @@
       Tau[k] = std::abs(ElRitzV.Get(0, k)) * std::abs(ElRitzV.Get(0, k));
       // std::cout << Tau[k] << "\n";
     }
+
+    El::Display(lambda, "lamdba");
   }
 
   void Lock(CHASE_INT new_converged) override {
@@ -384,11 +390,7 @@
   }
 
   Base<T> GetNorm() override {
-<<<<<<< HEAD
     std::cerr << "not implemented\n";
-=======
-    std::err << "not implemented\n";
->>>>>>> 4880544a
     return 0.0;
   };
 
@@ -398,14 +400,13 @@
   CHASE_INT GetNex() override { return nex_; }
 
   Base<T>* GetRitzv() override { return ritzv_.data(); }
+  Base<T>* GetResid() { return resid_.data(); }
 
   ChaseConfig<T>& GetConfig() { return config_; }
 
   void Solve() {
     locked_ = 0;
-    ChasePerfData p =
-        Algorithm<T>::solve(this, N_, this->GetRitzv(), nev_, nex_);
-    if (H_.Grid().Rank() == 0) p.print();
+    perf_ = Algorithm<T>::solve(this, N_, this->GetRitzv(), nev_, nex_, this->GetResid());
   }
 
   void GetOff(CHASE_INT* xoff, CHASE_INT* yoff, CHASE_INT* xlen,
@@ -429,6 +430,8 @@
 
   El::DistMatrix<T>& GetV() { return *approxV_; }
   // El::DistMatrix<Base<T>, El::VR, El::STAR>& GetRitzvEl() { return ritzv_; }
+
+  ChasePerfData GetPerfData() { return perf_; }
 
  private:
   std::size_t const N_;
@@ -437,6 +440,7 @@
   std::size_t locked_;
 
   ChaseConfig<T>& config_;
+  ChasePerfData perf_;
 
   El::DistMatrix<T>& H_;
   El::DistMatrix<T> V_;
@@ -444,6 +448,7 @@
 
   //  El::DistMatrix<Base<T>, El::VR, El::STAR> ritzv_;
   std::vector<Base<T>> ritzv_;
+  std::vector<Base<T>> resid_;
 
   El::DistMatrix<T>* approxV_;
   El::DistMatrix<T>* workspace_;
