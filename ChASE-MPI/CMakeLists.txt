--- conflicted
+++ resolved
@@ -1,11 +1,8 @@
 # -*- Mode: cmake -*-
 
-<<<<<<< HEAD
-=======
 # Specify the minimum version for CMake
 cmake_minimum_required( VERSION 3.8 )
 
->>>>>>> 5c64e3e5
 add_library( chase_mpi INTERFACE )
 target_link_libraries(chase_mpi INTERFACE chase_algorithm)
 
