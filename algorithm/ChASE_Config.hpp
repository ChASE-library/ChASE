/* -*- Mode: C++; tab-width: 8; indent-tabs-mode: nil; c-basic-offset: 2 -*- */
/* vim: set ts=8 sts=2 et sw=2 tw=80: */
/* TODO License */
#pragma once

namespace ChASE_Config_Helper {
template <typename T>
std::size_t initMaxDeg(bool approx, bool optimization);

template <typename T>
std::size_t initDeg(bool approx, bool optimization);

template <typename T>
std::size_t initLanczosIter(bool approx, bool optimization);

template <typename T>
double initTolerance(bool approx, bool optimization);

template <>
std::size_t initMaxDeg<double>(bool approx, bool optimization)
{
    return 36;
};

template <>
std::size_t initDeg<double>(bool approx, bool optimization)
{
    return 25;
};

template <>
std::size_t initLanczosIter<double>(bool approx, bool optimization)
{
    return 45;
};

template <>
double initTolerance<double>(bool approx, bool optimization)
{
    return 1e-10;
};

template <>
double initTolerance<float>(bool approx, bool optimization)
{
    return 1e-5;
}

template <>
std::size_t initMaxDeg<std::complex<double> >(bool approx, bool optimization)
{
    return initMaxDeg<double>(approx, optimization);
};

template <>
std::size_t initMaxDeg<float>(bool approx, bool optimization)
{
    return initMaxDeg<double>(approx, optimization) / 2;
};

template <>
std::size_t initMaxDeg<std::complex<float> >(bool approx, bool optimization)
{
    return initMaxDeg<double>(approx, optimization) / 2;
};

template <>
std::size_t initDeg<std::complex<double> >(bool approx, bool optimization)
{
    return initDeg<double>(approx, optimization);
};

template <>
std::size_t initDeg<float>(bool approx, bool optimization)
{
    return initDeg<double>(approx, optimization) / 2;
};

template <>
std::size_t initDeg<std::complex<float> >(bool approx, bool optimization)
{
    return initDeg<double>(approx, optimization) / 2;
};

template <>
std::size_t initLanczosIter<std::complex<double> >(bool approx, bool optimization)
{
    return initLanczosIter<double>(approx, optimization);
};

template <>
std::size_t initLanczosIter<float>(bool approx, bool optimization)
{
    return initLanczosIter<double>(approx, optimization) / 2;
};

template <>
std::size_t initLanczosIter<std::complex<float> >(bool approx, bool optimization)
{
    return initLanczosIter<double>(approx, optimization) / 2;
};

template <>
double initTolerance<std::complex<double> >(bool approx, bool optimization)
{
    return initTolerance<double>(approx, optimization);
}

template <>
double initTolerance<std::complex<float> >(bool approx, bool optimization)
{
    return initTolerance<float>(approx, optimization);
}
} // ChASE_Config_Helper

template <class T>
class ChASE_Config {
<<<<<<< HEAD
 public:
  ChASE_Config(std::size_t _N, std::size_t _nev, std::size_t _nex)
      : N(_N),
        nev(_nev),
        nex(_nex),
        optimization(false),
        approx(false),
        tol(1e-10),
        deg(20),
        mDegExtra(2),
        mMaxIter(40),
        mLanczosIter(45) {}

  bool use_approx() { return approx; }

  bool do_optimization() { return optimization; }

  void setDeg(std::size_t _deg) { deg = _deg; }

  void setTol(double _tol) { tol = _tol; }

  void setOpt(bool flag) { optimization = flag; }
  void setApprox(bool flag) { approx = flag; }

  double getTol() { return tol; }

  std::size_t getDeg() { return deg; }

  std::size_t getMaxDeg() { return 36; }

  std::size_t getDegExtra() { return mDegExtra; }

  std::size_t getMaxIter() { return mMaxIter; }
=======
public:
    ChASE_Config(std::size_t _N, std::size_t _nev, std::size_t _nex)
        : N(_N)
        , nev(_nev)
        , nex(_nex)
        , optimization(false)
        , approx(false)
        , mMaxIter(20)
        , mDegExtra(2)
    {
        mMaxDeg = ChASE_Config_Helper::initMaxDeg<T>(approx, optimization);
        deg = ChASE_Config_Helper::initDeg<T>(approx, optimization);
        mLanczosIter = ChASE_Config_Helper::initLanczosIter<T>(approx, optimization);
        tol = ChASE_Config_Helper::initTolerance<T>(approx, optimization);
    }

    bool use_approx() { return approx; }
    void setApprox(bool flag) { approx = flag; }

    bool do_optimization() { return optimization; }
    void setOpt(bool flag) { optimization = flag; }

    std::size_t getDeg() { return deg; }
    void setDeg(std::size_t _deg) { deg = _deg; }

    double getTol() { return tol; }
    void setTol(double _tol) { tol = _tol; }

    std::size_t getMaxDeg() { return mMaxDeg; }
    void setMaxDeg(std::size_t maxDeg_) { mMaxDeg = maxDeg_; }

    std::size_t getDegExtra() { return mDegExtra; }
    void setDegExtra(std::size_t degExtra) { mDegExtra = degExtra; }

    std::size_t getMaxIter() { return mMaxIter; }
    void setMaxIter(std::size_t maxIter) { mMaxIter = maxIter; }
>>>>>>> a8057cb7

  std::size_t getLanczosIter() { return mLanczosIter; }
  void setLanczosIter(std::size_t aLanczosIter) { mLanczosIter = aLanczosIter; }

<<<<<<< HEAD
  std::size_t getN() { return N; }

  std::size_t getNev() { return nev; }

  std::size_t getNex() { return nex; }
=======
    std::size_t getN() { return N; }
    std::size_t getNev() { return nev; }
    std::size_t getNex() { return nex; }
>>>>>>> a8057cb7

 private:
  bool optimization;
  bool approx;
  std::size_t deg;

<<<<<<< HEAD
  std::size_t mDegExtra;
  std::size_t mMaxIter;
  std::size_t mLanczosIter;
=======
    std::size_t mDegExtra;
    std::size_t mMaxIter;
    std::size_t mLanczosIter;
    std::size_t mMaxDeg;
>>>>>>> a8057cb7

  std::size_t N, nev, nex;

  // not sure about this, would we ever need more?
  double tol;
};<|MERGE_RESOLUTION|>--- conflicted
+++ resolved
@@ -17,105 +17,90 @@
 double initTolerance(bool approx, bool optimization);
 
 template <>
-std::size_t initMaxDeg<double>(bool approx, bool optimization)
-{
-    return 36;
+std::size_t initMaxDeg<double>(bool approx, bool optimization) {
+  return 36;
 };
 
 template <>
-std::size_t initDeg<double>(bool approx, bool optimization)
-{
-    return 25;
+std::size_t initDeg<double>(bool approx, bool optimization) {
+  return 25;
 };
 
 template <>
-std::size_t initLanczosIter<double>(bool approx, bool optimization)
-{
-    return 45;
+std::size_t initLanczosIter<double>(bool approx, bool optimization) {
+  return 45;
 };
 
 template <>
-double initTolerance<double>(bool approx, bool optimization)
-{
-    return 1e-10;
+double initTolerance<double>(bool approx, bool optimization) {
+  return 1e-10;
 };
 
 template <>
-double initTolerance<float>(bool approx, bool optimization)
-{
-    return 1e-5;
+double initTolerance<float>(bool approx, bool optimization) {
+  return 1e-5;
 }
 
 template <>
-std::size_t initMaxDeg<std::complex<double> >(bool approx, bool optimization)
-{
-    return initMaxDeg<double>(approx, optimization);
+std::size_t initMaxDeg<std::complex<double> >(bool approx, bool optimization) {
+  return initMaxDeg<double>(approx, optimization);
 };
 
 template <>
-std::size_t initMaxDeg<float>(bool approx, bool optimization)
-{
-    return initMaxDeg<double>(approx, optimization) / 2;
+std::size_t initMaxDeg<float>(bool approx, bool optimization) {
+  return initMaxDeg<double>(approx, optimization) / 2;
 };
 
 template <>
-std::size_t initMaxDeg<std::complex<float> >(bool approx, bool optimization)
-{
-    return initMaxDeg<double>(approx, optimization) / 2;
+std::size_t initMaxDeg<std::complex<float> >(bool approx, bool optimization) {
+  return initMaxDeg<double>(approx, optimization) / 2;
 };
 
 template <>
-std::size_t initDeg<std::complex<double> >(bool approx, bool optimization)
-{
-    return initDeg<double>(approx, optimization);
+std::size_t initDeg<std::complex<double> >(bool approx, bool optimization) {
+  return initDeg<double>(approx, optimization);
 };
 
 template <>
-std::size_t initDeg<float>(bool approx, bool optimization)
-{
-    return initDeg<double>(approx, optimization) / 2;
+std::size_t initDeg<float>(bool approx, bool optimization) {
+  return initDeg<double>(approx, optimization) / 2;
 };
 
 template <>
-std::size_t initDeg<std::complex<float> >(bool approx, bool optimization)
-{
-    return initDeg<double>(approx, optimization) / 2;
+std::size_t initDeg<std::complex<float> >(bool approx, bool optimization) {
+  return initDeg<double>(approx, optimization) / 2;
 };
 
 template <>
-std::size_t initLanczosIter<std::complex<double> >(bool approx, bool optimization)
-{
-    return initLanczosIter<double>(approx, optimization);
+std::size_t initLanczosIter<std::complex<double> >(bool approx,
+                                                   bool optimization) {
+  return initLanczosIter<double>(approx, optimization);
 };
 
 template <>
-std::size_t initLanczosIter<float>(bool approx, bool optimization)
-{
-    return initLanczosIter<double>(approx, optimization) / 2;
+std::size_t initLanczosIter<float>(bool approx, bool optimization) {
+  return initLanczosIter<double>(approx, optimization) / 2;
 };
 
 template <>
-std::size_t initLanczosIter<std::complex<float> >(bool approx, bool optimization)
-{
-    return initLanczosIter<double>(approx, optimization) / 2;
+std::size_t initLanczosIter<std::complex<float> >(bool approx,
+                                                  bool optimization) {
+  return initLanczosIter<double>(approx, optimization) / 2;
 };
 
 template <>
-double initTolerance<std::complex<double> >(bool approx, bool optimization)
-{
-    return initTolerance<double>(approx, optimization);
+double initTolerance<std::complex<double> >(bool approx, bool optimization) {
+  return initTolerance<double>(approx, optimization);
 }
 
 template <>
-double initTolerance<std::complex<float> >(bool approx, bool optimization)
-{
-    return initTolerance<float>(approx, optimization);
+double initTolerance<std::complex<float> >(bool approx, bool optimization) {
+  return initTolerance<float>(approx, optimization);
 }
-} // ChASE_Config_Helper
+}  // ChASE_Config_Helper
 
 template <class T>
 class ChASE_Config {
-<<<<<<< HEAD
  public:
   ChASE_Config(std::size_t _N, std::size_t _nev, std::size_t _nex)
       : N(_N),
@@ -123,101 +108,54 @@
         nex(_nex),
         optimization(false),
         approx(false),
-        tol(1e-10),
-        deg(20),
-        mDegExtra(2),
-        mMaxIter(40),
-        mLanczosIter(45) {}
+        mMaxIter(20),
+        mDegExtra(2) {
+    mMaxDeg = ChASE_Config_Helper::initMaxDeg<T>(approx, optimization);
+    deg = ChASE_Config_Helper::initDeg<T>(approx, optimization);
+    mLanczosIter =
+        ChASE_Config_Helper::initLanczosIter<T>(approx, optimization);
+    tol = ChASE_Config_Helper::initTolerance<T>(approx, optimization);
+  }
 
   bool use_approx() { return approx; }
+  void setApprox(bool flag) { approx = flag; }
 
   bool do_optimization() { return optimization; }
+  void setOpt(bool flag) { optimization = flag; }
 
+  std::size_t getDeg() { return deg; }
   void setDeg(std::size_t _deg) { deg = _deg; }
 
+  double getTol() { return tol; }
   void setTol(double _tol) { tol = _tol; }
 
-  void setOpt(bool flag) { optimization = flag; }
-  void setApprox(bool flag) { approx = flag; }
-
-  double getTol() { return tol; }
-
-  std::size_t getDeg() { return deg; }
-
-  std::size_t getMaxDeg() { return 36; }
+  std::size_t getMaxDeg() { return mMaxDeg; }
+  void setMaxDeg(std::size_t maxDeg_) { mMaxDeg = maxDeg_; }
 
   std::size_t getDegExtra() { return mDegExtra; }
+  void setDegExtra(std::size_t degExtra) { mDegExtra = degExtra; }
 
   std::size_t getMaxIter() { return mMaxIter; }
-=======
-public:
-    ChASE_Config(std::size_t _N, std::size_t _nev, std::size_t _nex)
-        : N(_N)
-        , nev(_nev)
-        , nex(_nex)
-        , optimization(false)
-        , approx(false)
-        , mMaxIter(20)
-        , mDegExtra(2)
-    {
-        mMaxDeg = ChASE_Config_Helper::initMaxDeg<T>(approx, optimization);
-        deg = ChASE_Config_Helper::initDeg<T>(approx, optimization);
-        mLanczosIter = ChASE_Config_Helper::initLanczosIter<T>(approx, optimization);
-        tol = ChASE_Config_Helper::initTolerance<T>(approx, optimization);
-    }
-
-    bool use_approx() { return approx; }
-    void setApprox(bool flag) { approx = flag; }
-
-    bool do_optimization() { return optimization; }
-    void setOpt(bool flag) { optimization = flag; }
-
-    std::size_t getDeg() { return deg; }
-    void setDeg(std::size_t _deg) { deg = _deg; }
-
-    double getTol() { return tol; }
-    void setTol(double _tol) { tol = _tol; }
-
-    std::size_t getMaxDeg() { return mMaxDeg; }
-    void setMaxDeg(std::size_t maxDeg_) { mMaxDeg = maxDeg_; }
-
-    std::size_t getDegExtra() { return mDegExtra; }
-    void setDegExtra(std::size_t degExtra) { mDegExtra = degExtra; }
-
-    std::size_t getMaxIter() { return mMaxIter; }
-    void setMaxIter(std::size_t maxIter) { mMaxIter = maxIter; }
->>>>>>> a8057cb7
+  void setMaxIter(std::size_t maxIter) { mMaxIter = maxIter; }
 
   std::size_t getLanczosIter() { return mLanczosIter; }
   void setLanczosIter(std::size_t aLanczosIter) { mLanczosIter = aLanczosIter; }
 
-<<<<<<< HEAD
   std::size_t getN() { return N; }
 
   std::size_t getNev() { return nev; }
 
   std::size_t getNex() { return nex; }
-=======
-    std::size_t getN() { return N; }
-    std::size_t getNev() { return nev; }
-    std::size_t getNex() { return nex; }
->>>>>>> a8057cb7
 
  private:
   bool optimization;
   bool approx;
   std::size_t deg;
 
-<<<<<<< HEAD
   std::size_t mDegExtra;
   std::size_t mMaxIter;
   std::size_t mLanczosIter;
-=======
-    std::size_t mDegExtra;
-    std::size_t mMaxIter;
-    std::size_t mLanczosIter;
-    std::size_t mMaxDeg;
->>>>>>> a8057cb7
+  std::size_t mMaxDeg;
 
   std::size_t N, nev, nex;
 
